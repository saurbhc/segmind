import psutil
from psutil._common import bytes2human


def fan_stats():
    data = {}
    if not hasattr(psutil, 'sensors_fans'):
        return data
    fans = psutil.sensors_fans()
    if fans:
        for name, entries in fans.items():
            for entry in entries:
                data[entry.label or name] = entry.current
    return data


def bits_to_values(nt):

    data = {}
    for name in nt._fields:
        value = getattr(nt, name)
        if name != 'percent':
            value = bytes2human(value)
        data[name.capitalize()] = value
    return data


def system_memory_stats():
    return bits_to_values(psutil.virtual_memory())


def system_temp_stats():
    data = {}
    temps = psutil.sensors_temperatures()
    avg_temp = 0
    N = 1
    for name, entries in temps.items():
        if name.startswith('coretemp'):
            for entry in entries:
                avg_temp += entry.current
                N += 1
    data['avg_CPU_temp'] = avg_temp/N
    return data


def battery_stats():

    data = {}
    if not hasattr(psutil, 'sensors_battery'):
        return data
    batt = psutil.sensors_battery()
    if batt is not None:
        data['battery_percentage'] = round(batt.percent, 2)
        data['battery_seconds_left'] = batt.secsleft
    else:
        data['battery_percentage'] = 100

    return data


def cpu_usage_stats():
    data = {}
    # usage_list = psutil.cpu_percent(interval=1.0, percpu=True)

    # for index, value in enumerate(usage_list):
    #     data[f'CPU{index}_usage'] = value
<<<<<<< HEAD
    data['CPU_usage'] = psutil.cpu_percent(interval=1.0)
=======
    data['avg_CPU_usage'] = psutil.cpu_percent(interval=1.0)
>>>>>>> cb503d87

    return data


def system_metrics():
    data = system_temp_stats()

    memory_data = system_memory_stats()
    data['RAM_usage'] = memory_data['Percent']
    data.update(battery_stats())
    data.update(cpu_usage_stats())
    data.update(fan_stats())

    return data<|MERGE_RESOLUTION|>--- conflicted
+++ resolved
@@ -64,11 +64,7 @@
 
     # for index, value in enumerate(usage_list):
     #     data[f'CPU{index}_usage'] = value
-<<<<<<< HEAD
-    data['CPU_usage'] = psutil.cpu_percent(interval=1.0)
-=======
     data['avg_CPU_usage'] = psutil.cpu_percent(interval=1.0)
->>>>>>> cb503d87
 
     return data
 
